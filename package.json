{
  "name": "react-build",
  "private": true,
  "version": "16.0.0-beta.5",
  "devDependencies": {
    "art": "^0.10.1",
    "async": "^1.5.0",
    "babel-cli": "^6.6.5",
    "babel-core": "^6.0.0",
    "babel-eslint": "^7.1.0",
    "babel-jest": "20.1.0-delta.1",
    "babel-plugin-check-es2015-constants": "^6.5.0",
    "babel-plugin-external-helpers": "^6.22.0",
    "babel-plugin-syntax-trailing-function-commas": "^6.5.0",
    "babel-plugin-transform-async-to-generator": "^6.22.0",
    "babel-plugin-transform-class-properties": "^6.11.5",
    "babel-plugin-transform-es2015-arrow-functions": "^6.5.2",
    "babel-plugin-transform-es2015-block-scoped-functions": "^6.5.0",
    "babel-plugin-transform-es2015-block-scoping": "^6.23.0",
    "babel-plugin-transform-es2015-classes": "^6.5.2",
    "babel-plugin-transform-es2015-computed-properties": "^6.5.2",
    "babel-plugin-transform-es2015-destructuring": "^6.5.0",
    "babel-plugin-transform-es2015-for-of": "^6.5.2",
    "babel-plugin-transform-es2015-literals": "^6.5.0",
    "babel-plugin-transform-es2015-modules-commonjs": "^6.5.2",
    "babel-plugin-transform-es2015-object-super": "^6.5.0",
    "babel-plugin-transform-es2015-parameters": "^6.5.0",
    "babel-plugin-transform-es2015-shorthand-properties": "^6.5.0",
    "babel-plugin-transform-es2015-spread": "^6.5.2",
    "babel-plugin-transform-es2015-template-literals": "^6.5.2",
    "babel-plugin-transform-es3-member-expression-literals": "^6.5.0",
    "babel-plugin-transform-es3-property-literals": "^6.5.0",
    "babel-plugin-transform-object-rest-spread": "^6.6.5",
    "babel-plugin-transform-react-jsx-source": "^6.8.0",
    "babel-preset-react": "^6.5.0",
    "babel-traverse": "^6.9.0",
    "babylon": "6.15.0",
    "bundle-collapser": "^1.1.1",
    "chalk": "^1.1.3",
    "cli-table": "^0.3.1",
    "coffee-script": "^1.8.0",
    "core-js": "^2.2.1",
    "coveralls": "^2.11.6",
    "create-react-class": "^15.6.0",
    "del": "^2.0.2",
    "derequire": "^2.0.3",
    "escape-string-regexp": "^1.0.5",
    "eslint": "^3.10.2",
    "eslint-config-fbjs": "^1.1.1",
    "eslint-plugin-babel": "^3.3.0",
    "eslint-plugin-flowtype": "^2.25.0",
    "eslint-plugin-react": "^6.7.1",
    "eslint-plugin-react-internal": "file:./eslint-rules",
    "fbjs": "^0.8.9",
    "fbjs-scripts": "^0.6.0",
    "filesize": "^3.5.6",
<<<<<<< HEAD
    "flow-bin": "^0.48.0",
    "gatsby": "next",
=======
    "flow-bin": "^0.52.0",
>>>>>>> caaa0b04
    "git-branch": "^0.3.0",
    "glob": "^6.0.4",
    "glob-stream": "^6.1.0",
    "gzip-js": "~0.3.2",
    "gzip-size": "^3.0.0",
    "jest": "20.1.0-delta.1",
    "jest-config": "20.1.0-delta.1",
    "jest-jasmine2": "20.1.0-delta.1",
    "jest-matchers": "20.1.0-delta.1",
    "jest-runtime": "20.1.0-delta.1",
    "merge-stream": "^1.0.0",
    "minimist": "^1.2.0",
    "ncp": "^2.0.0",
    "object-assign": "^4.1.1",
    "platform": "^1.1.0",
    "prettier": "1.2.2",
    "prop-types": "^15.5.8",
    "rimraf": "^2.6.1",
    "rollup": "^0.41.6",
    "rollup-plugin-alias": "^1.2.1",
    "rollup-plugin-babel": "^2.7.1",
    "rollup-plugin-closure-compiler-js": "^1.0.4",
    "rollup-plugin-commonjs": "^8.0.2",
    "rollup-plugin-inject": "^2.0.0",
    "rollup-plugin-node-resolve": "^2.0.0",
    "rollup-plugin-replace": "^1.1.1",
    "rollup-plugin-uglify": "^1.0.1",
    "run-sequence": "^1.1.4",
    "through2": "^2.0.0",
    "tmp": "~0.0.28",
    "typescript": "~1.8.10",
    "uglify-js": "^2.5.0",
    "yargs": "^6.3.0"
  },
  "devEngines": {
    "node": "4.x || 5.x || 6.x || 7.x || 8.x",
    "npm": "2.x || 3.x || 4.x || 5.x"
  },
  "commonerConfig": {
    "version": 7
  },
  "scripts": {
    "build": "npm run version-check && node scripts/rollup/build.js",
    "linc": "git diff --name-only --diff-filter=ACMRTUB `git merge-base HEAD master` | grep '\\.js$' | xargs eslint --",
    "lint": "node ./scripts/tasks/eslint.js",
    "postinstall": "node node_modules/fbjs-scripts/node/check-dev-engines.js package.json",
    "test": "jest",
    "flow": "node ./scripts/tasks/flow.js",
    "prettier": "node ./scripts/prettier/index.js write-changed",
    "prettier-all": "node ./scripts/prettier/index.js write",
    "version-check": "node ./scripts/tasks/version-check.js"
  },
  "jest": {
    "projects": [
      "<rootDir>/scripts/jest/stack.config.json",
      "<rootDir>/scripts/jest/fiber.config.json"
    ]
  }
}<|MERGE_RESOLUTION|>--- conflicted
+++ resolved
@@ -54,12 +54,7 @@
     "fbjs": "^0.8.9",
     "fbjs-scripts": "^0.6.0",
     "filesize": "^3.5.6",
-<<<<<<< HEAD
-    "flow-bin": "^0.48.0",
-    "gatsby": "next",
-=======
     "flow-bin": "^0.52.0",
->>>>>>> caaa0b04
     "git-branch": "^0.3.0",
     "glob": "^6.0.4",
     "glob-stream": "^6.1.0",
